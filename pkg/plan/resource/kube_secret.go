package resource

import (
	"context"
	"crypto/sha256"
	"fmt"
	"path/filepath"
	"sort"
	"strings"

	"github.com/weaveworks/wksctl/pkg/apis/wksprovider/machine/scripts"
	"github.com/weaveworks/wksctl/pkg/plan"
)

// KubeSecret writes secrets to the filesystem where they can be picked up by daemons
type KubeSecret struct {
	base

	// SecretName is the name of the secret to read
	SecretName string `structs:"secretName"`
	// Checksum contains the sha256 checksum of the secret data
	Checksum [sha256.Size]byte `structs:"checksum"`
	// DestinationDirectory is the location in which to write stored file data
	DestinationDirectory string `structs:"destinationDirectory"`
	// SecretData holds the actual secret contents -- not serialized
	SecretData SecretData `structs:"-" plan:"hide"`
	// FileNameTransform transforms a secret key into the file name for its contents
	FileNameTransform func(string) string
}

// SecretData maps names to values as in Kubernetes v1.Secret
type SecretData map[string][]byte

var (
	_ plan.Resource = plan.RegisterResource(&KubeSecret{})
)

func flattenMap(m map[string][]byte) []byte {
	items := []string{}
	for key, val := range m {
		items = append(items, fmt.Sprintf("%s:%v", key, val))
	}
	sort.Strings(items)
	return []byte(strings.Join(items, ","))
}

<<<<<<< HEAD
func NewKubeSecretResource(secretName, destinationDirectory, ns string, fileNameTransform func(string) string) (*KubeSecret, error) {
	config, err := rest.InClusterConfig()
	if err != nil {
		return nil, err
	}
	clientSet, err := kubernetes.NewForConfig(config)
	if err != nil {
		log.Fatalf("failed to create Kubernetes client set: %v", err)
	}
	client := clientSet.CoreV1().Secrets(ns)
	secret, err := client.Get(context.TODO(), secretName, metav1.GetOptions{})
	if err != nil {
		// No secret present
		return nil, nil
	}
=======
// NewKubeSecretResource creates a new object from secret data
func NewKubeSecretResource(secretName string, secretData SecretData, destinationDirectory string, fileNameTransform func(string) string) (*KubeSecret, error) {
>>>>>>> 2b79a1e1
	return &KubeSecret{
		SecretName:           secretName,
		Checksum:             sha256.Sum256(flattenMap(secretData)),
		DestinationDirectory: destinationDirectory,
		SecretData:           secretData,
		FileNameTransform:    fileNameTransform,
	}, nil
}

// State implements plan.Resource.
func (ks *KubeSecret) State() plan.State {
	return plan.State(map[string]interface{}{"checksum": ks.Checksum})
}

func (ks *KubeSecret) QueryState(runner plan.Runner) (plan.State, error) {
	data := ks.SecretData
	for fname := range data {
		path := filepath.Join(ks.DestinationDirectory, ks.FileNameTransform(fname))
		exists, err := fileExists(runner, path)
		if err != nil {
			return nil, err
		}
		if !exists {
			return plan.EmptyState, nil
		}
		contents, err := runner.RunCommand(fmt.Sprintf("cat %s", path), nil)
		if err != nil {
			return nil, err
		}
		data[fname] = []byte(contents)
	}
	return plan.State(map[string]interface{}{"checksum": sha256.Sum256(flattenMap(data))}), nil
}

func fileExists(runner plan.Runner, path string) (bool, error) {
	result, err := runner.RunCommand(fmt.Sprintf("[ -f %s ] && echo 'yes' || true", path), nil)
	if err != nil {
		return false, err
	}
	return result == "yes", nil
}

// Apply implements plan.Resource.
func (ks *KubeSecret) Apply(runner plan.Runner, diff plan.Diff) (bool, error) {
	for fname, contents := range ks.SecretData {
		err := scripts.WriteFile(contents, filepath.Join(ks.DestinationDirectory, ks.FileNameTransform(fname)), 0600, runner)
		if err != nil {
			return false, err
		}
	}
	return true, nil
}

// Undo implements plan.Resource.
func (ks *KubeSecret) Undo(runner plan.Runner, current plan.State) error {
	if len(ks.SecretData) == 0 {
		return nil
	}
	var sb strings.Builder
	sb.WriteString("{")
	shouldWriteComma := false
	for filename := range ks.SecretData {
		if shouldWriteComma {
			sb.WriteString(",")
		} else {
			shouldWriteComma = true
		}
		sb.WriteString(ks.FileNameTransform(filename))
	}
	sb.WriteString("}")
	_, err := runner.RunCommand(fmt.Sprintf("rm -f %s/%s", ks.DestinationDirectory, sb.String()), nil)
	return err
}<|MERGE_RESOLUTION|>--- conflicted
+++ resolved
@@ -1,7 +1,6 @@
 package resource
 
 import (
-	"context"
 	"crypto/sha256"
 	"fmt"
 	"path/filepath"
@@ -44,26 +43,8 @@
 	return []byte(strings.Join(items, ","))
 }
 
-<<<<<<< HEAD
-func NewKubeSecretResource(secretName, destinationDirectory, ns string, fileNameTransform func(string) string) (*KubeSecret, error) {
-	config, err := rest.InClusterConfig()
-	if err != nil {
-		return nil, err
-	}
-	clientSet, err := kubernetes.NewForConfig(config)
-	if err != nil {
-		log.Fatalf("failed to create Kubernetes client set: %v", err)
-	}
-	client := clientSet.CoreV1().Secrets(ns)
-	secret, err := client.Get(context.TODO(), secretName, metav1.GetOptions{})
-	if err != nil {
-		// No secret present
-		return nil, nil
-	}
-=======
 // NewKubeSecretResource creates a new object from secret data
 func NewKubeSecretResource(secretName string, secretData SecretData, destinationDirectory string, fileNameTransform func(string) string) (*KubeSecret, error) {
->>>>>>> 2b79a1e1
 	return &KubeSecret{
 		SecretName:           secretName,
 		Checksum:             sha256.Sum256(flattenMap(secretData)),
